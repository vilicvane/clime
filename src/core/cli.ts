--- conflicted
+++ resolved
@@ -1,6 +1,5 @@
 import * as FS from 'fs';
 import * as Path from 'path';
-import * as v from 'villa';
 
 import * as v from 'villa';
 
@@ -54,10 +53,6 @@
     alias?: string;
     aliases?: string[];
     brief?: string;
-    hidden?: boolean; // 可将 subcommand 命令强制隐藏, 设置为不可(找到)使用的命令
-    
-    /** @internal */
-    dir?: string; // 用来标记 command 文件模块所在位置, 主要还是程序内部使用
 }
 
 export interface SubcommandSearchBaseResult {
@@ -82,50 +77,16 @@
     possibleUnknownCommandName: string | undefined;
 }
 
-export interface RootInfo {
-    dir: string;
-    title?: string;
-}
-
 /**
  * Clime command line interface.
  */
 export class CLI {
-<<<<<<< HEAD
-    roots: RootInfo[];
-=======
     roots: CommandRoot[];
->>>>>>> 627ad8f3
 
     constructor(
         /** Command entry name. */
         public name: string,
         /** Root directory of command modules. */
-<<<<<<< HEAD
-        roots: string | RootInfo | (RootInfo | string)[]
-    ) {
-        if (typeof roots === 'string') {
-            this.roots = [{ dir: Path.resolve(roots) }];
-        } else if (!(roots instanceof Array)) {
-            this.roots = [{
-                dir: Path.resolve(roots.dir),
-                title: roots.title
-            }];
-        } else {
-            this.roots = roots.map(rootInfo => {
-                if (typeof rootInfo === 'string') {
-                    return {
-                        dir: Path.resolve(rootInfo)
-                    };
-                } else {
-                    return {
-                        dir: Path.resolve(rootInfo.dir),
-                        title: rootInfo.title
-                    };
-                }
-            });
-        }
-=======
         roots: GeneralCommandRoot | GeneralCommandRoot[]
     ) {
         roots = Array.isArray(roots) ? roots : [roots];
@@ -145,7 +106,6 @@
                 path: Path.resolve(path)
             };
         });
->>>>>>> 627ad8f3
     }
 
     async execute(argv: string[], cwd = process.cwd()): Promise<any> {
@@ -158,18 +118,14 @@
         } = await this.preProcessArguments(argv);
 
         let description: string | undefined;
-<<<<<<< HEAD
-        
-        if (stats && stats.isFile()) {
-=======
 
         if (path) {
->>>>>>> 627ad8f3
             let module = require(path);
             let TargetCommand = (module.default || module) as CommandClass;
 
             if (TargetCommand.prototype instanceof Command) {
                 // This is a command module with an actual command.
+
                 if (!TargetCommand.decorated) {
                     throw new TypeError(`Command defined in module "${path}" does not seem to be intialized, make sure to decorate it with \`@command()\``);
                 }
@@ -184,26 +140,10 @@
                 TargetCommand.sequence = sequence;
                 
                 let argsParser = new ArgsParser(TargetCommand);
-                let parsedArgs: ParsedArgs | undefined; 
-                
-                // 多目录情况下，如果参数列表是空的情况 就不执行 arguments parse
-                if (this.roots.length == 1 || (args.length > 0 || sequence.length > 1)) {
-                    parsedArgs = await argsParser.parse(sequence, args, cwd);
-                }
+                let parsedArgs = await argsParser.parse(sequence, args, cwd);
 
                 if (!parsedArgs) {
-<<<<<<< HEAD
-                    // 当参数列表为空，并且 是多root目录情况，要兼顾 全总目录下定义的subcommand的显示
-                    if (sequence.length == 1 && this.roots.length > 1) {
-                        let subcommandHelpInfo = await this.getHelp(false);
-
-                        return await HelpInfo.build({ TargetCommand, subcommandHelpInfo });
-                    } else {
-                        return await TargetCommand.getHelp();
-                    }
-=======
                     return await HelpInfo.build(TargetCommand);
->>>>>>> 627ad8f3
                 }
 
                 let command = new TargetCommand();
@@ -231,19 +171,8 @@
             }
         }
 
-<<<<<<< HEAD
-        let helpInfo: HelpInfo;
-
-        if (sequence.length == 1) {
-            // 没有找到匹配的 子命令 或 空参数 或 无效的参数 时候 显示默认的帮助信息
-            // !possibleUnknownCommandName 这个值传过去的用意是，当传递参数是个未知
-            // 参数 会不显示 默认的 头部描述内容
-            helpInfo = await this.getHelp(!possibleUnknownCommandName);
-        } else {
-            helpInfo = await HelpInfo.build({ dir: path, description })
-        }
-=======
         let helpInfo = await HelpInfo.build({
+            sequence,
             contexts: searchContexts.map(context => {
                 return {
                     label: context.label,
@@ -252,7 +181,6 @@
             }),
             description
         });
->>>>>>> 627ad8f3
 
         if (possibleUnknownCommandName) {
             throw new UsageError(`Unknown subcommand "${possibleUnknownCommandName}"`, {
@@ -269,43 +197,12 @@
         }
     }
 
-<<<<<<< HEAD
-    /**
-     * Mapping the command line arguments to a specific command file.
-     */
-    private async preProcessArguments(argv: string[]): Promise<PreProcessResult> {
-        let sequence = [this.name];
-        let argsIndex = 0;
-        let possibleUnknownCommandName: string | undefined;
-        let aliases: string[] | undefined;
-        let searchPaths = this.roots.map(rootInfo => rootInfo.dir).reverse(); // 默认从最后一级开始搜索
-        let targetPath: string = searchPaths[0];
-        let entryPaths: string[] = [];
-        
-        for (let searchPath of searchPaths) {
-            let entryPath = Path.join(searchPath, 'default.js');
-            if (await safeStat(entryPath)) {
-                let module = require(entryPath);
-                let TargetCommand = (module.default || module) as CommandClass;
-
-                if (TargetCommand.prototype instanceof Command && TargetCommand.decorated) {
-                    entryPaths.push(entryPath);
-                    break;
-                } else if (entryPaths.length === 0) {
-                    entryPaths.push(entryPath);
-                }
-            }
-        }
-
-        targetPath = entryPaths.pop() as string;
-=======
     private async preProcessSearchBase(searchBase: string, possibleCommandName: string, aliasMap: Map<string, string>): Promise<SubcommandSearchBaseResult> {
         let definitions = await CLI.getSubcommandDefinitions(searchBase);
         let definitionMap = new Map<string, SubcommandDefinition>();
 
         for (let definition of definitions) {
             definitionMap.set(definition.name, definition);
->>>>>>> 627ad8f3
 
             let aliases = definition.aliases || definition.alias && [definition.alias];
 
@@ -313,14 +210,10 @@
                 continue;
             }
 
-<<<<<<< HEAD
-            let subcommands = await CLI.getSubcommandDescriptors(searchPaths);
-=======
             for (let alias of aliases) {
                 if (!aliasMap.has(alias)) {
                     aliasMap.set(alias, definition.name);
                 }
->>>>>>> 627ad8f3
 
                 let targetName = aliasMap.get(alias);
                 if (targetName !== definition.name) {
@@ -329,97 +222,11 @@
             }
         }
 
-<<<<<<< HEAD
-                for (let subcommand of subcommands) {
-                    // 这里主要考虑多目录处理情况, 因为目标顺序是从 roots列表的反序， 所以
-                    // 这里加限制 不给后者覆盖
-                    if (metadata.has(subcommand.name)) {
-                        continue;
-                    }
-
-                    metadata.set(subcommand.name, subcommand);
-=======
         possibleCommandName = definitionMap.has(possibleCommandName) ?
             possibleCommandName : aliasMap.get(possibleCommandName) || possibleCommandName;
->>>>>>> 627ad8f3
 
         let targetPath: string | undefined;
 
-<<<<<<< HEAD
-                    if (!aliases) {
-                        continue;
-                    }
-                    
-                    for (let alias of aliases) {
-                        metadata.set(alias, subcommand);
-                    }
-                }
-
-                if (!metadata.has(possibleCommandName)) {
-                    possibleUnknownCommandName = possibleCommandName;
-                } else {
-                    let descriptor = metadata.get(possibleCommandName);
-                    
-                    if (!descriptor || descriptor.hidden) {
-                        possibleUnknownCommandName = possibleCommandName;
-                        break;
-                    }
-
-                    // If `possibleCommandName` is an alias.
-                    if (descriptor.name !== possibleCommandName) {
-                        possibleCommandName = descriptor.name;
-                    }
-                    
-                    if (descriptor.filename) {
-                        targetPath = Path.join(descriptor.dir as string, descriptor.filename);
-                        argsIndex = i + 1;
-                        sequence.push(possibleCommandName);
-                        continue outer;
-                    }
-
-                    // 已经确定只需要搜索一个目标目录
-                    searchPaths = [descriptor.dir as string];
-                }
-            }
-
-            let possiblePaths: string[] = [];
-            
-            searchPaths = searchPaths.map(searchPath => {
-                let path = Path.join(searchPath, possibleCommandName);
-
-                // 找可能的 CommandModule/CommandClass 文件位置
-                possiblePaths.push(Path.join(path, 'default.js'));
-                possiblePaths.push(path + '.js');
-                possiblePaths.push(path);
-                return path;
-            });
-            
-            for (let possiblePath of possiblePaths) {
-                if (await safeStat(possiblePath)) {
-                    targetPath = possiblePath;
-                    argsIndex = i + 1;
-                    sequence.push(possibleCommandName);
-                    
-                    // 因为 searchPaths 可能是多位置情况 所以这里要修正下
-                    if (Path.extname(possiblePath) != '.js') {
-                        searchPaths = [possiblePath];
-                    } else if (Path.basename(possiblePath) === 'default.js') {
-                        searchPaths = [Path.dirname(possiblePath)];   
-                    } else {
-                        searchPaths = [
-                            Path.join(Path.dirname(possiblePath), 
-                            Path.basename(possiblePath, '.js'))
-                        ];
-                    }
-
-                    continue outer;
-                }
-            }
-
-            possibleUnknownCommandName = possibleCommandName;
-            
-            if (!v.some(searchPaths, searchPath => !!safeStat(searchPath))) {
-=======
         let targetDefinition = definitionMap.get(possibleCommandName);
         searchBase = Path.join(searchBase, possibleCommandName);
 
@@ -496,7 +303,6 @@
 
             if (!targetContexts.length) {
                 possibleUnknownCommandName = possibleCommandName;
->>>>>>> 627ad8f3
                 break;
             }
 
@@ -544,155 +350,9 @@
         return command.execute(...executeMethodArgs);
     }
 
-    async getHelp(printHeadingDescription: boolean = false): Promise<HelpInfo> {
-        let description: string | undefined;
-
-        if (printHeadingDescription) {
-            description = await this.getHelpDescription();
-        }
-
+    async getHelp(): Promise<HelpInfo> {
         return await HelpInfo.build({
-<<<<<<< HEAD
-            dir: this.roots,
-            description
-        });
-    }
-
-    async getHelpDescription() {
-        // 找到roots里 第一个 实现了 description
-        for (let root of this.roots.slice().reverse()) {
-            let entryPath = Path.join(root.dir, 'default.js');
-
-            if (!await safeStat(entryPath)) {
-                continue;
-            }
-
-            let module = require(entryPath);
-            let CommandClass = (module.default || module) as CommandModule;
-            let description = CommandClass && (CommandClass.brief || CommandClass.description);
-
-            if (description) {
-                return description;
-            }
-        }
-
-        return undefined;
-    }
-
-    // 用来临时缓存 目录里subcommand 定义的结构，为什么加这个呢？ 主要还是处理多目录获取子命
-    // 令列表的情况, 因为 子命令的列表可能是 default.js 里定义好的，也可能是 直接使用文件系
-    // 统结构, 所以 为了处理方便 整合到一起了
-    private static commandModuleSubcommandsCacheMap = new Map<string, SubcommandDescriptor[]>();
-
-    /** @internal */
-    static async getSubcommandDescriptors(dirs: string | string[], scanDir: boolean = false): Promise<SubcommandDescriptor[] | undefined> {
-        let subcommands: SubcommandDescriptor[] = [];
-        let targetDirs: string[];
-
-        if (typeof dirs === 'string') {
-            targetDirs = [dirs];
-        } else {
-            targetDirs = dirs;
-        }
-
-        await v.each(targetDirs, async dir => {
-            let targetSubcommands: SubcommandDescriptor[] | undefined;
-            let path = Path.join(dir, 'default.js');
-            let commandModule: CommandModule;
-
-            // 先从缓存里取
-            targetSubcommands = CLI.commandModuleSubcommandsCacheMap.get(dir);
-
-            // 如果缓存没有找到结果，则从提供的 targetDir/default.js 里找被定义的 subcommands
-            if (!targetSubcommands && await safeStat(path)) {
-                commandModule = require(path) as CommandModule;
-
-                if (commandModule.subcommands && commandModule.subcommands.length) {
-                    targetSubcommands = commandModule.subcommands;
-
-                    // 解决 dir的设置
-                    for (let targetSubcommand of targetSubcommands) {
-                        if (targetSubcommand.dir) {
-                            targetSubcommand.dir = Path.resolve(dir, targetSubcommand.dir);
-                        } else {
-                            targetSubcommand.dir = dir;
-                        }
-                    }
-                }
-            }
-            
-            // 如果没有定义 default.js 或 需要的结构, 并且允许扫描目录， 
-            // 则会遍历目标目录文件结构 来获取可能的 结果
-            // 如果default.js 定义了subcommands，但是列表为空 并不会进行目标扫描
-            if (!targetSubcommands && scanDir && await safeStat(dir)) {
-                let fileNames = await v.call<string[]>(FS.readdir, dir);
-                targetSubcommands = [];
-                
-                await v.each(fileNames, async fileName => {
-                    if (fileName == 'default.js') {
-                        return;
-                    }
-
-                    let path = Path.join(dir, fileName);
-                    let name = fileName;
-                    let stats = await safeStat(path);
-
-                    if (!stats) {
-                        return;
-                    }
-                    
-                    if (stats.isFile()) {
-                        if (Path.extname(path) !== '.js') {
-                            return;
-                        }
-
-                        name = Path.basename(name, '.js');
-                    } else {
-                        path = Path.join(path, 'default.js');
-                        stats = await safeStat(path);
-
-                        // 找与目录同名的子文件
-                        if (!stats) {
-                            path = Path.join(path, fileName + '.js');
-                            stats = await safeStat(path);
-                        }
-                    }
-
-                    if (!stats) {
-                        return;
-                    }
-
-                    let brief: string | undefined;
-
-                    if (stats) {
-                        let module = require(path);
-                        let CommandClass = (module.default || module) as CommandModule;
-                        brief = CommandClass && (CommandClass.brief || CommandClass.description);
-                    }
-
-                    targetSubcommands && targetSubcommands.push({
-                        name,
-                        brief,
-                        dir
-                    });
-                });
-            }
-
-            // 完全没有结果
-            if (!targetSubcommands || !targetSubcommands.length) {
-                // 缓存
-                CLI.commandModuleSubcommandsCacheMap.set(dir, []);
-                return;
-            }
-
-            // merge
-            subcommands.push(...targetSubcommands);
-            // 缓存
-            CLI.commandModuleSubcommandsCacheMap.set(dir, targetSubcommands);
-        });
-        
-        return subcommands;
-=======
+            sequence: [this.name],
             contexts: this.roots.map(root => {
                 return {
                     label: root.label,
@@ -712,9 +372,7 @@
         if (!await existsFile(path)) {
             return [];
         }
-
         return (require(path) as CommandModule).subcommands || [];
->>>>>>> 627ad8f3
     }
 }
 
