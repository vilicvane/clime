--- conflicted
+++ resolved
@@ -14,7 +14,6 @@
 
 import {
     CLI,
-    RootInfo,
     CommandModule,
     SubcommandDefinition,
     SubcommandSearchContext
@@ -31,23 +30,14 @@
     safeStat
 } from '../../util';
 
-<<<<<<< HEAD
-export interface HelpInfoBuildClassOptions {
-    TargetCommand: typeof Command;
-    subcommandHelpInfo?: HelpInfo;
-}
-
-export interface HelpInfoBuildPathOptions {
-    dir: string | string[] | RootInfo[];
-=======
 export interface HelpBuildingContext {
     label: string;
     dir: string;
 }
 
 export interface HelpInfoBuildPathOptions {
+    sequence: string[];
     contexts: HelpBuildingContext[];
->>>>>>> 627ad8f3
     description?: string;
 }
 
@@ -76,20 +66,13 @@
 
         if (typeof options === 'object') {
             info.buildDescription(options.description);
+            info.buildSubcommandsUsage(options.sequence);
             await info.buildTextForSubCommands(options.contexts);
         } else {
             info.buildDescription(options.description);
             info.buildTextsForParamsAndOptions(options);
 
-<<<<<<< HEAD
-            if (options.subcommandHelpInfo) {
-                info.texts.push(options.subcommandHelpInfo.text);
-            } else {
-                await info.buildTextForSubCommands(dir);
-            }
-=======
             await info.buildTextForSubCommands(options.helpBuildingContexts);
->>>>>>> 627ad8f3
         }
 
         return info;
@@ -98,6 +81,13 @@
     buildDescription(description: string | undefined): void {
         if (description) {
             this.texts.push(`${indent(description)}\n`);
+        }
+    }
+
+    buildSubcommandsUsage(sequence: string[]) {
+        if (sequence && sequence.length) {
+            this.texts.push(`${indent(Chalk.green('USAGE'))}\n`);
+            this.texts.push(`${indent(Chalk.bold(sequence.join(' ')), 4)} <subcommand>\n`);
         }
     }
 
@@ -215,64 +205,6 @@
         }
     }
 
-<<<<<<< HEAD
-    async buildTextForSubCommands(dir: string | string[] | RootInfo[]): Promise<void> {
-        let dirs: string[];
-        let rootTitleMapping = new Map<string, string>();
-
-        if (typeof dir === 'string') {
-            dirs = [dir];
-        } else if (isRootInfos(dir)) {
-            dirs = dir.map(rootInfo => {
-                if (rootInfo.title) {
-                    rootTitleMapping.set(rootInfo.dir, rootInfo.title);
-                }
-                return rootInfo.dir;
-            });
-        } else {
-            dirs = dir;
-        }
-
-        let rows: TableRow[];
-        let unFilterRows: TableRow[] = [];
-        let subcommands = await CLI.getSubcommandDescriptors(dirs, true);
-        let subcommandRowIndexMapping = new Map<string, number>();
-        let removeRowIndexMapping = new Map<number, boolean>();
-
-        if (subcommands && subcommands.length) {
-            let groupDir: string;
-            let groupTitle: string;
-
-            if (rootTitleMapping.has(dirs[0])) {
-                groupDir = dirs[0];
-                groupTitle = rootTitleMapping.get(groupDir) || '';
-            } else {
-                groupTitle = 'SUBCOMMANDS';
-            }
-
-            unFilterRows.push(new TableCaption(`  ${Chalk.green(groupTitle)}`));
-
-            subcommands.forEach(subcommand => {
-                let dir = subcommand.dir;
-                let aliases = subcommand.aliases || subcommand.alias && [subcommand.alias];
-                let subcommandNamesStr = Chalk.bold(subcommand.name);
-
-                if (aliases) {
-                    subcommandNamesStr += ` [${Chalk.dim(aliases.join(','))}]`;
-                }
-                
-                if (dir && dir != groupDir && !subcommand.hidden && rootTitleMapping.has(dir)) {
-                    groupDir = dir;
-                    groupTitle = rootTitleMapping.get(dir) || '';
-                    unFilterRows.push(new TableCaption(`\n  ${Chalk.green(groupTitle)}`));
-                }
-
-                // 标记 需要删除列表中 重复项目索引
-                if (subcommandRowIndexMapping.has(subcommand.name)) {
-                    let index = subcommandRowIndexMapping.get(subcommand.name);
-                    if (index !== undefined) {
-                        removeRowIndexMapping.set(index, true);
-=======
     async buildTextForSubCommands(contexts: HelpBuildingContext[]): Promise<void> {
         let labels: string[] = [];
         let labelToHelpItemsMap = new Map<string, SubcommandHelpItem[]>();
@@ -337,40 +269,14 @@
                 if (stats.isFile()) {
                     if (name === 'default.js' || Path.extname(path) !== '.js') {
                         continue;
->>>>>>> 627ad8f3
                     }
-                }
-
-                if (subcommand.hidden) {
-                    return;
-                }
-
-<<<<<<< HEAD
-                subcommandRowIndexMapping.set(subcommand.name, unFilterRows.length);
-                unFilterRows.push([
-                    subcommandNamesStr,
-                    subcommand.brief
-                ]);
-            });
-        }
-
-        rows = unFilterRows
-            .filter((row, index) => {
-                return !removeRowIndexMapping.has(index);
-            })
-            .filter((row, index, array) => {
-                if (row instanceof TableCaption) {
-                    if (index + 1 === array.length || array[index + 1] instanceof TableCaption) {
-                        return false;
-                    }
-                }
-
-                return true;
-            });
-
-        if (rows.length) {
-            this.texts.push(buildTableOutput(rows, { indent: 4, spaces: ' - ' }));
-=======
+
+                    name = Path.basename(name, '.js');
+                } else {
+                    path = Path.join(path, 'default.js');
+                    stats = await safeStat(path);
+                }
+
                 let existingItem = helpItemMap.get(name);
 
                 // `brief` already set in `subcommands` field
@@ -433,7 +339,6 @@
   ${Chalk.green(label.toUpperCase())}\n
 ${buildTableOutput(rows, { indent: 4, spaces: ' - ' })}`);
             }
->>>>>>> 627ad8f3
         }
     }
 
@@ -443,13 +348,5 @@
 }
 
 function isHelpInfoBuildPathOptions(options: HelpInfoBuildOptions): options is HelpInfoBuildPathOptions {
-<<<<<<< HEAD
-    return 'dir' in options;
-}
-
-function isRootInfos(roots: string[] | RootInfo[]): roots is RootInfo[] {
-    return roots.length > 0 && typeof roots[0] !== 'string';
-=======
     return 'dirs' in options;
->>>>>>> 627ad8f3
 }